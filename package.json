--- conflicted
+++ resolved
@@ -23,7 +23,7 @@
     "url": "https://github.com/feathersjs-ecosystem/feathers-swagger/issues"
   },
   "engines": {
-    "node": ">= 8"
+    "node": ">= 6"
   },
   "scripts": {
     "publish": "git push origin --tags && npm run changelog && git push origin",
@@ -33,7 +33,7 @@
     "changelog": "github_changelog_generator && git add CHANGELOG.md && git commit -am \"chore: Update changelog\"",
     "lint": "semistandard --fix",
     "dtslint": "dtslint types",
-    "mocha": "mocha",
+    "mocha": "mocha --opts mocha.opts",
     "coverage": "nyc --check-coverage npm run mocha",
     "test": "npm run lint && npm run coverage && npm run dtslint",
     "start": "node example/app"
@@ -54,15 +54,9 @@
     ]
   },
   "dependencies": {
-<<<<<<< HEAD
-    "lodash": "^4.17.15",
-    "serve-static": "^1.14.1",
-    "swagger-ui-dist": "^3.22.1"
-=======
     "lodash": "^4.17.21",
     "serve-static": "^1.15.0",
     "swagger-ui-dist": "^3.52.5"
->>>>>>> 6ba7327c
   },
   "devDependencies": {
     "@feathersjs/express": "^4.5.14",
@@ -71,16 +65,6 @@
     "@types/express": "^4.17.13",
     "chai": "^4.3.6",
     "cors": "^2.8.5",
-<<<<<<< HEAD
-    "dtslint": "^3.3.0",
-    "feathers-memory": "^4.0.0",
-    "mocha": "^7.0.1",
-    "nyc": "^15.0.0",
-    "request": "^2.88.0",
-    "request-promise": "^4.2.4",
-    "semistandard": "^14.2.0",
-    "swagger-parser": "^9.0.0"
-=======
     "dtslint": "^4.2.1",
     "typescript": "^3.9.4",
     "feathers-memory": "^4.1.0",
@@ -90,6 +74,5 @@
     "request-promise": "^4.2.6",
     "semistandard": "^13.0.1",
     "swagger-parser": "^8.0.4"
->>>>>>> 6ba7327c
   }
 }